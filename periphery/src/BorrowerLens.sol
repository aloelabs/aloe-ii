--- conflicted
+++ resolved
@@ -13,17 +13,10 @@
     // TODO: getCollateralFactor
 
     /// @dev Mirrors the logic in `BalanceSheet.isHealthy`, but returns numbers instead of a boolean
-<<<<<<< HEAD
-    function getHealth(Borrower account) external view returns (uint256 healthA, uint256 healthB) {
-        Prices memory prices = account.getPrices();
-        Assets memory assets = _getAssets(account, account.getUniswapPositions(), prices);
-        (uint256 liabilities0, uint256 liabilities1) = getLiabilities(account);
-=======
     function getHealth(Borrower account, bool previewInterest) external view returns (uint256 healthA, uint256 healthB) {
         Prices memory prices = account.getPrices();
         Assets memory assets = _getAssets(account, account.getUniswapPositions(), prices);
         (uint256 liabilities0, uint256 liabilities1) = getLiabilities(account, previewInterest);
->>>>>>> fec8778c
 
         // liquidation incentive. counted as liability because account will owe it to someone.
         // compensates liquidators for inventory risk.
