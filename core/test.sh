#!/bin/bash

if [ -z "$CI" ]; then
    CHECK_CONSTANTS=true
    CHECK_STORAGE_LAYOUTS=true
    CHECK_LEDGER_PURITY=true
    CHECK_FORGE_TESTS=true
    CHECK_COVERAGE=true

    # Create a temporary file to store the summary (mimics GitHub Actions environment)
    GITHUB_STEP_SUMMARY=$(mktemp)

    # Define a function to remove the temporary file
    cleanup() {
      echo ""
      cat $GITHUB_STEP_SUMMARY
      rm ${GITHUB_STEP_SUMMARY}
    }

    # Register the cleanup function to be called on exit
    trap cleanup EXIT
fi

<<<<<<< HEAD
=======
# Ensure each constant in `Constants.sol` is only defined once
if [ "$CHECK_CONSTANTS" = true ]; then
    constants=$(sed -n -E 's/.*constant ([_A-Z]{1,} =).*/\1/p' ./src/libraries/constants/Constants.sol)
    while read constant; do 
      n=$(grep -rnw --include=\*.sol '.' -e "$constant" | wc -l)
      if (( n > 1)); then
        echo "❌ ${constant} is defined more than once" >> $GITHUB_STEP_SUMMARY
        exit 1
      fi
    done <<< "$constants"

    echo "✅ Each constant is only defined once" >> $GITHUB_STEP_SUMMARY
fi

>>>>>>> 872ef86e
# Ensure that `Ledger` and `Lender` have the same storage layouts
if [ "$CHECK_STORAGE_LAYOUTS" = true ]; then
    A=$(mktemp)
    B=$(mktemp)

    forge inspect --pretty "src/Ledger.sol:Ledger" storage-layout >> ${A}
    forge inspect --pretty "src/Lender.sol:Lender" storage-layout >> ${B}

    if [[ "$OSTYPE" == "darwin"* ]]; then
        # macOS (Darwin) sed command
        sed -i '' 's/Lender/Ledger/g' ${B}
    else
        # Linux (including Ubuntu) sed command
        sed -i 's/Lender/Ledger/g' ${B}
    fi
    (cmp -s ${A} ${B})
    are_equivalent=$?
    rm ${A}
    rm ${B}

    if [ "${are_equivalent}" != "0" ]; then
        echo "❌ Ledger and Lender have different storage layouts" >> $GITHUB_STEP_SUMMARY
        exit 1
    fi

    echo "✅ Ledger and Lender have matching storage layouts (all state vars defined in Ledger)" >> $GITHUB_STEP_SUMMARY
fi

# Ensure that `Ledger` has only view & pure functions
if [ "$CHECK_LEDGER_PURITY" = true ]; then
    forge build
    (node 'test.js')
    modifies_state=$?
    if [ "${modifies_state}" != "0" ]; then
        echo "❌ Ledger has non-view/pure functions" >> $GITHUB_STEP_SUMMARY
        exit 1
    fi

    echo "✅ Ledger has only view & pure functions" >> $GITHUB_STEP_SUMMARY
fi

# Run forge tests
if [ "$CHECK_FORGE_TESTS" = true ]; then
    forge test -vv --no-match-contract ".*Gas" --no-match-test "historical"

    echo "✅ forge tests pass" >> $GITHUB_STEP_SUMMARY
fi

# Get coverage. Some files are excluded because they cause stack-too-deep when coverage instrumentation is added
if [ "$CHECK_COVERAGE" = true ]; then
    mv "test/libraries/Volatility.t.sol" "test/libraries/Volatility.ignore"
    mv "test/invariants/LenderHarness.sol" "test/invariants/LenderHarness.ignore"
    mv "test/invariants/LenderInvariants.t.sol" "test/invariants/LenderInvariants.ignore"

    if [ "$CI" = true ]; then
        echo "" >> $GITHUB_STEP_SUMMARY
        echo "### Coverage" >> $GITHUB_STEP_SUMMARY
        forge coverage --report summary --no-match-contract ".*Gas" --no-match-test "historical" >> $GITHUB_STEP_SUMMARY
    else
        forge coverage --report lcov --report summary --no-match-contract ".*Gas" --no-match-test "historical"
    fi

    mv "test/libraries/Volatility.ignore" "test/libraries/Volatility.t.sol"
    mv "test/invariants/LenderHarness.ignore" "test/invariants/LenderHarness.sol"
    mv "test/invariants/LenderInvariants.ignore" "test/invariants/LenderInvariants.t.sol"
fi<|MERGE_RESOLUTION|>--- conflicted
+++ resolved
@@ -21,8 +21,6 @@
     trap cleanup EXIT
 fi
 
-<<<<<<< HEAD
-=======
 # Ensure each constant in `Constants.sol` is only defined once
 if [ "$CHECK_CONSTANTS" = true ]; then
     constants=$(sed -n -E 's/.*constant ([_A-Z]{1,} =).*/\1/p' ./src/libraries/constants/Constants.sol)
@@ -37,7 +35,6 @@
     echo "✅ Each constant is only defined once" >> $GITHUB_STEP_SUMMARY
 fi
 
->>>>>>> 872ef86e
 # Ensure that `Ledger` and `Lender` have the same storage layouts
 if [ "$CHECK_STORAGE_LAYOUTS" = true ]; then
     A=$(mktemp)
