// SPDX-License-Identifier: AGPL-3.0-only
pragma solidity 0.8.17;

import {Math} from "openzeppelin-contracts/contracts/utils/math/Math.sol";
import {FixedPointMathLib as SoladyMath} from "solady/utils/FixedPointMathLib.sol";
import {SafeCastLib} from "solmate/utils/SafeCastLib.sol";

import {MIN_SIGMA, MAX_SIGMA, MAX_LEVERAGE, LIQUIDATION_INCENTIVE, MANIPULATION_THRESHOLD_DIVISOR} from "./constants/Constants.sol";
import {Q96} from "./constants/Q.sol";
import {mulDiv96} from "./LiquidityAmounts.sol";
import {TickMath} from "./TickMath.sol";

struct Assets {
    uint256 fixed0;
    uint256 fixed1;
    uint256 fluid1A;
    uint256 fluid1B;
    uint256 fluid0C;
    uint256 fluid1C;
}

struct Prices {
    uint160 a;
    uint160 b;
    uint160 c;
}

/// @title BalanceSheet
/// @notice Provides functions for computing a `Borrower`'s health
/// @author Aloe Labs, Inc.
library BalanceSheet {
    function isHealthy(
        Prices memory prices,
        Assets memory mem,
        uint256 liabilities0,
        uint256 liabilities1
    ) internal pure returns (bool) {
        (uint256 incentive1, ) = computeLiquidationIncentive(
            mem.fixed0 + mem.fluid0C, // total assets0 at `prices.c` (the TWAP)
            mem.fixed1 + mem.fluid1C, // total assets1 at `prices.c` (the TWAP)
            liabilities0,
            liabilities1,
            prices.c
        );
        return isHealthy(prices, mem, liabilities0, liabilities1, incentive1);
    }

    function isHealthy(
        Prices memory prices,
        Assets memory mem,
        uint256 liabilities0,
        uint256 liabilities1,
        uint256 incentive1
    ) internal pure returns (bool) {
        // The liquidation incentive is added to `liabilities1` because it's a potential liability, and we
        // don't want to re-evaluate it at the probe prices (as would happen if we added it to `liabilities0`).
        unchecked {
            liabilities0 += liabilities0 / MAX_LEVERAGE;
            liabilities1 += liabilities1 / MAX_LEVERAGE + incentive1;
        }

        // combine
        uint224 priceX96;
        uint256 liabilities;
        uint256 assets;

        priceX96 = uint224(mulDiv96(prices.a, prices.a));
        liabilities = liabilities1 + mulDiv96(liabilities0, priceX96);
        assets = mem.fluid1A + mem.fixed1 + mulDiv96(mem.fixed0, priceX96);
        if (liabilities > assets) return false;

        priceX96 = uint224(mulDiv96(prices.b, prices.b));
        liabilities = liabilities1 + mulDiv96(liabilities0, priceX96);
        assets = mem.fluid1B + mem.fixed1 + mulDiv96(mem.fixed0, priceX96);
        if (liabilities > assets) return false;

        return true;
    }

    function computeProbePrices(
        uint160 sqrtMeanPriceX96,
        uint256 sigma,
        uint256 n,
        uint56 metric
    ) internal pure returns (uint160 a, uint160 b, bool isSus) {
        unchecked {
            sigma = n * SoladyMath.clamp(sigma, MIN_SIGMA, MAX_SIGMA);
            isSus = metric > _manipulationThreshold(_effectiveCollateralFactor(sigma));

            a = uint160((sqrtMeanPriceX96 * SoladyMath.sqrt(1e18 - sigma)) / 1e9);
            b = SafeCastLib.safeCastTo160((sqrtMeanPriceX96 * SoladyMath.sqrt(1e18 + sigma)) / 1e9);
        }
    }

    function computeLiquidationIncentive(
        uint256 assets0,
        uint256 assets1,
        uint256 liabilities0,
        uint256 liabilities1,
        uint160 sqrtMeanPriceX96
    ) internal pure returns (uint256 incentive1, uint224 meanPriceX96) {
        unchecked {
            meanPriceX96 = uint224(mulDiv96(sqrtMeanPriceX96, sqrtMeanPriceX96));

            if (liabilities0 > assets0) {
                // shortfall is the amount that cannot be directly repaid using Borrower assets at this price
                uint256 shortfall = liabilities0 - assets0;
                // to cover it, a liquidator may have to use their own assets, taking on inventory risk.
                // to compensate them for this risk, they're allowed to seize some of the surplus asset.
                incentive1 += mulDiv96(shortfall / LIQUIDATION_INCENTIVE, meanPriceX96);
            }

            if (liabilities1 > assets1) {
                // shortfall is the amount that cannot be directly repaid using Borrower assets at this price
                uint256 shortfall = liabilities1 - assets1;
                // to cover it, a liquidator may have to use their own assets, taking on inventory risk.
                // to compensate them for this risk, they're allowed to seize some of the surplus asset.
                incentive1 += shortfall / LIQUIDATION_INCENTIVE;
            }
        }
    }

<<<<<<< HEAD
    /// @dev Equivalent to log_{1.0001}(1e18 / cf) / 12 assuming `MANIPULATION_THRESHOLD_DIVISOR = 24`
=======
    /// @dev Equivalent to log_{1.0001}(1e18 / cf) / 12 assuming `MANIPULATION_THRESHOLD_DIVISOR` is 24
>>>>>>> 872ef86e
    function _manipulationThreshold(uint256 cf) private pure returns (uint24) {
        return uint24(-TickMath.getTickAtSqrtRatio(uint160(cf)) - 501937) / MANIPULATION_THRESHOLD_DIVISOR;
    }

    /// @dev Equivalent to \frac{1 - σ}{1 + 1/liquidationIncentive + 1/maxLeverage} where σ = clampedAndScaledSigma / 1e18 in floating point
    function _effectiveCollateralFactor(uint256 clampedAndScaledSigma) private pure returns (uint256 cf) {
        unchecked {
            cf =
                ((1e18 - clampedAndScaledSigma) * (LIQUIDATION_INCENTIVE * MAX_LEVERAGE)) /
                (LIQUIDATION_INCENTIVE * MAX_LEVERAGE + LIQUIDATION_INCENTIVE + MAX_LEVERAGE);
        }
    }
}<|MERGE_RESOLUTION|>--- conflicted
+++ resolved
@@ -120,11 +120,7 @@
         }
     }
 
-<<<<<<< HEAD
-    /// @dev Equivalent to log_{1.0001}(1e18 / cf) / 12 assuming `MANIPULATION_THRESHOLD_DIVISOR = 24`
-=======
     /// @dev Equivalent to log_{1.0001}(1e18 / cf) / 12 assuming `MANIPULATION_THRESHOLD_DIVISOR` is 24
->>>>>>> 872ef86e
     function _manipulationThreshold(uint256 cf) private pure returns (uint24) {
         return uint24(-TickMath.getTickAtSqrtRatio(uint160(cf)) - 501937) / MANIPULATION_THRESHOLD_DIVISOR;
     }
