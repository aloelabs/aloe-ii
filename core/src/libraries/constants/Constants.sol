--- conflicted
+++ resolved
@@ -36,7 +36,6 @@
 uint8 constant DEFAULT_N_SIGMA = 50;
 
 /// @dev Assume someone is manipulating the Uniswap TWAP oracle. To steal money from the protocol and create bad debt,
-<<<<<<< HEAD
 /// they would need to change the TWAP by a factor of (1 / LTV), where the LTV is a function of volatility. We have a
 /// manipulation metric that increases as an attacker tries to change the TWAP. If this metric rises above a certain
 /// threshold, certain functionality will be paused, e.g. no new debt can be created. The threshold is calculated as
@@ -44,15 +43,6 @@
 ///
 /// \\( \text{manipulationThreshold} =
 /// \frac{log_{1.0001}\left( \frac{1}{\text{LTV}} \right)}{\text{MANIPULATION_THRESHOLD_DIVISOR}} \\)
-=======
-/// they would need to change the TWAP by a factor of (1 / collateralFactor), where the collateralFactor is a function
-/// of volatility. We have a manipulation metric that increases as an attacker tries to change the TWAP. If this metric
-/// rises above a certain threshold, certain functionality will be paused, e.g. no new debt can be created. The
-/// threshold is calculated as follows:
-///
-/// \\( \text{manipulationThreshold} =
-/// \frac{log_{1.0001}\left( \frac{1}{\text{collateralFactor}} \right)}{\text{MANIPULATION_THRESHOLD_DIVISOR}} \\)
->>>>>>> 44fd7207
 uint8 constant DEFAULT_MANIPULATION_THRESHOLD_DIVISOR = 12;
 
 /// @dev The default portion of interest that will accrue to a `Lender`'s `RESERVE` address.
@@ -72,17 +62,10 @@
 uint8 constant CONSTRAINT_N_SIGMA_MAX = 80;
 
 /// @dev The minimum value of the `manipulationThresholdDivisor`, described above
-<<<<<<< HEAD
 uint8 constant CONSTRAINT_MANIPULATION_THRESHOLD_DIVISOR_MIN = 10;
 
 /// @dev The maximum value of the `manipulationThresholdDivisor`, described above
 uint8 constant CONSTRAINT_MANIPULATION_THRESHOLD_DIVISOR_MAX = 16;
-=======
-uint8 constant CONSTRAINT_MANIPULATION_THRESHOLD_DIVISOR_MIN = 12;
-
-/// @dev The maximum value of the `manipulationThresholdDivisor`, described above
-uint8 constant CONSTRAINT_MANIPULATION_THRESHOLD_DIVISOR_MAX = 20;
->>>>>>> 44fd7207
 
 /// @dev The lower bound on what any `Lender`'s reserve factor can be. Expressed as reciprocal, e.g. 4 → 25%
 uint8 constant CONSTRAINT_RESERVE_FACTOR_MIN = 4;
