// SPDX-License-Identifier: GPL-2.0-or-later
pragma solidity 0.8.17;

import {FixedPointMathLib as SoladyMath} from "solady/utils/FixedPointMathLib.sol";
import {IUniswapV3Pool} from "v3-core/contracts/interfaces/IUniswapV3Pool.sol";

import {UNISWAP_AVG_WINDOW} from "./constants/Constants.sol";
import {Q16} from "./constants/Q.sol";
import {TickMath} from "./TickMath.sol";

/// @title Oracle
/// @notice Provides functions to integrate with V3 pool oracle
/// @author Aloe Labs, Inc.
/// @author Modified from [Uniswap](https://github.com/Uniswap/v3-periphery/blob/main/contracts/libraries/OracleLibrary.sol)
library Oracle {
    /**
     * @notice Calculates time-weighted means of tick and liquidity for a given Uniswap V3 pool
     * @param pool Address of the pool that we want to observe
     * @param seed The indices of `pool.observations` where we start our search for the 30-minute-old (lowest 16 bits)
     * and 60-minute-old (next 16 bits) observations. Determine these off-chain to make this method more efficient
     * than Uniswap's binary search. If any of the highest 8 bits are set, we fallback to onchain binary search.
     * @return metric If the price was manipulated at any point in the past `UNISWAP_AVG_WINDOW` seconds, then at
     * some point in that period, this value will spike. It may still be high now, or (if the attacker is smart and
     * well-financed) it may have returned to nominal.
     * @return sqrtMeanPriceX96 sqrt(TWAP) over the past `UNISWAP_AVG_WINDOW` seconds
     */
    function consult(IUniswapV3Pool pool, uint40 seed) internal view returns (uint56 metric, uint160 sqrtMeanPriceX96) {
        unchecked {
            int56[] memory tickCumulatives = new int56[](3);

            if ((seed >> 32) > 0) {
                uint32[] memory secondsAgos = new uint32[](3);
                secondsAgos[0] = UNISWAP_AVG_WINDOW * 2;
                secondsAgos[1] = UNISWAP_AVG_WINDOW;
                secondsAgos[2] = 0;
                (tickCumulatives, ) = pool.observe(secondsAgos);
            } else {
<<<<<<< HEAD
                (, int24 currentTick, uint16 observationIndex, uint16 observationCardinality, , , ) = pool.slot0();
=======
                {
                    (, , , bool initialized) = pool.observations((observationIndex + 1) % observationCardinality);
                    if (!initialized) observationCardinality = observationIndex + 1;
                }
>>>>>>> db54e7c0

                (tickCumulatives[0], ) = observe(
                    pool,
                    uint32(block.timestamp - UNISWAP_AVG_WINDOW * 2),
                    seed >> 16,
                    currentTick,
                    observationIndex,
                    observationCardinality
                );
                (tickCumulatives[1], ) = observe(
                    pool,
                    uint32(block.timestamp - UNISWAP_AVG_WINDOW),
                    seed % Q16,
                    currentTick,
                    observationIndex,
                    observationCardinality
                );
                (tickCumulatives[2], ) = observe(
                    pool,
                    uint32(block.timestamp),
                    observationIndex,
                    currentTick,
                    observationIndex,
                    observationCardinality
                );
            }

            // Compute arithmetic mean tick over `UNISWAP_AVG_WINDOW`, always rounding down to -inf
            int256 delta = tickCumulatives[2] - tickCumulatives[1];
            int256 meanTick0ToW = delta / int32(UNISWAP_AVG_WINDOW);
            assembly ("memory-safe") {
                // Equivalent: if (delta < 0 && (delta % UNISWAP_AVG_WINDOW != 0)) meanTick0ToW--;
                meanTick0ToW := sub(meanTick0ToW, and(slt(delta, 0), iszero(iszero(smod(delta, UNISWAP_AVG_WINDOW)))))
            }
            sqrtMeanPriceX96 = TickMath.getSqrtRatioAtTick(int24(meanTick0ToW));

            // Compute arithmetic mean tick over the interval [-2w, 0)
            int256 meanTick0To2W = (tickCumulatives[2] - tickCumulatives[0]) / int32(UNISWAP_AVG_WINDOW * 2);
            // Compute arithmetic mean tick over the interval [-2w, -w]
            int256 meanTickWTo2W = (tickCumulatives[1] - tickCumulatives[0]) / int32(UNISWAP_AVG_WINDOW);
            //                                         i                 i-2w                       i-w               i-2w
            //        meanTick0To2W - meanTickWTo2W = (∑ tick_n * dt_n - ∑ tick_n * dt_n) / (2T) - (∑ tick_n * dt_n - ∑ tick_n * dt_n) / T
            //                                         n=0               n=0                        n=0               n=0
            //
            //                                        i                   i-w
            // 2T * (meanTick0To2W - meanTickWTo2W) = ∑ tick_n * dt_n  - 2∑ tick_n * dt_n
            //                                        n=i-2w              n=i-2w
            //
            //                                        i                   i-w
            //                                      = ∑ tick_n * dt_n  -  ∑ tick_n * dt_n
            //                                        n=i-w               n=i-2w
            //
            // Thus far all values have been "true". We now assume that some manipulated value `manip_n` is added to each `tick_n`
            //
            //                                        i                               i-w
            //                                      = ∑ (tick_n + manip_n) * dt_n  -  ∑ (tick_n + manip_n) * dt_n
            //                                        n=i-w                           n=i-2w
            //
            //                                        i                   i-w                 i                    i-w
            //                                      = ∑ tick_n * dt_n  -  ∑ tick_n * dt_n  +  ∑ manip_n * dt_n  -  ∑ manip_n * dt_n
            //                                        n=i-w               n=i-2w              n=i-w                n=i-2w
            //
            //        meanTick0To2W - meanTickWTo2W = (meanTick0ToW_true - meanTickWTo2W_true) / 2  +  (sumManip0ToW - sumManipWTo2W) / (2T)
            //
            // For short time periods and reasonable market conditions, (meanTick0ToW_true - meanTickWTo2W_true) ≈ 0
            //
            //                                      ≈ (sumManip0ToW - sumManipWTo2W) / (2T)
            //
            // The TWAP we care about (see a few lines down) is measured over the interval [-w, 0). The result we've
            // just derived contains `sumManip0ToW`, which is the sum of all manipulation in that same interval. As
            // such, we use it as a metric for detecting manipulation. NOTE: If an attacker manipulates things to
            // the same extent in the prior interval [-2w, -w), the metric will be 0. To guard against this, we must
            // to watch the metric over the entire window. Even though it may be 0 *now*, it will have risen past a
            // threshold at *some point* in the past `UNISWAP_AVG_WINDOW` seconds.
            metric = uint56(SoladyMath.dist(meanTick0To2W, meanTickWTo2W));
        }
    }

    /**
     * @notice Searches for oracle observations nearest to the `target` time. If `target` lies between two existing
     * observations, linearly interpolate between them. If `target` is newer than the most recent observation,
     * we interpolate between the most recent one and a hypothetical one taken at the current block.
     * @dev As long as `target <= block.timestamp`, return values should match what you'd get from Uniswap.
     * @custom:example ```solidity
     *   uint32[] memory secondsAgos = new uint32[](1);
     *   secondsAgos[0] = block.timestamp - target;
     *   (int56[] memory tickCumulatives, uint160[] memory secondsPerLiquidityCumulativeX128s) = pool.observe(
     *     secondsAgos
     *   );
     * ```
     * @param pool The Uniswap pool to examine
     * @param target The timestamp of the desired observation
     * @param seed The index of `pool.observations` where we start our search. Can be determined off-chain to make
     * this method more efficient than Uniswap's binary search.
     * @param tick The current tick (from `pool.slot0()`)
     * @param observationIndex The current observation index (from `pool.slot0()`)
     * @param observationCardinality The current observation cardinality. Should be determined as follows:
     * ```solidity
     *   (, , uint16 observationIndex, uint16 observationCardinality, , , ) = pool.slot0();
     *   (, , , bool initialized) = pool.observations((observationIndex + 1) % observationCardinality);
     *   if (!initialized) observationCardinality = observationIndex + 1;
     * ```
     * NOTE: If you fail to account for the `!initialized` case, and `target` comes before the oldest observation,
     * this may return incorrect data instead of reverting with "OLD".
     * @return The tick * time elapsed since `pool` was first initialized
     * @return The time elapsed / max(1, liquidity) since `pool` was first initialized
     */
    function observe(
        IUniswapV3Pool pool,
        uint32 target,
        uint256 seed,
        int24 tick,
        uint16 observationIndex,
        uint16 observationCardinality
    ) internal view returns (int56, uint160) {
        unchecked {
            seed %= observationCardinality;
            (uint32 timeL, int56 tickCumL, uint160 liqCumL, ) = pool.observations(seed);

            for (uint256 i = 0; i < observationCardinality; i++) {
                if (timeL == target) {
                    return (tickCumL, liqCumL);
                }

                if (timeL < target && seed == observationIndex) {
                    uint56 delta = target - timeL;
                    uint128 liquidity = pool.liquidity();
                    return (
                        tickCumL + tick * int56(delta),
                        liqCumL + (uint160(delta) << 128) / (liquidity > 0 ? liquidity : 1)
                    );
                }

                seed = (seed + 1) % observationCardinality;
                (uint32 timeR, int56 tickCumR, uint160 liqCumR, ) = pool.observations(seed);

                if (timeL < target && target < timeR) {
                    uint56 delta = target - timeL;
                    uint56 denom = timeR - timeL;
                    // Uniswap divides before multiplying, so we do too
                    return (
                        tickCumL + ((tickCumR - tickCumL) / int56(denom)) * int56(delta),
                        liqCumL + uint160((uint256(liqCumR - liqCumL) * delta) / denom)
                    );
                }

                (timeL, tickCumL, liqCumL) = (timeR, tickCumR, liqCumR);
            }

            revert("OLD");
        }
    }

    /**
     * @notice Given a pool, returns the number of seconds ago of the oldest stored observation
     * @param pool Address of Uniswap V3 pool that we want to observe
     * @param observationIndex The observation index from pool.slot0()
     * @param observationCardinality The observationCardinality from pool.slot0()
     * @dev `(, , uint16 observationIndex, uint16 observationCardinality, , , ) = pool.slot0();`
     * @return secondsAgo The number of seconds ago that the oldest observation was stored
     */
    function getMaxSecondsAgo(
        IUniswapV3Pool pool,
        uint16 observationIndex,
        uint16 observationCardinality
    ) internal view returns (uint32 secondsAgo) {
        require(observationCardinality != 0, "NI");

        unchecked {
            (uint32 observationTimestamp, , , bool initialized) = pool.observations(
                (observationIndex + 1) % observationCardinality
            );

            // The next index might not be initialized if the cardinality is in the process of increasing
            // In this case the oldest observation is always in index 0
            if (!initialized) {
                (observationTimestamp, , , ) = pool.observations(0);
            }

            secondsAgo = uint32(block.timestamp) - observationTimestamp;
        }
    }
}<|MERGE_RESOLUTION|>--- conflicted
+++ resolved
@@ -35,14 +35,11 @@
                 secondsAgos[2] = 0;
                 (tickCumulatives, ) = pool.observe(secondsAgos);
             } else {
-<<<<<<< HEAD
                 (, int24 currentTick, uint16 observationIndex, uint16 observationCardinality, , , ) = pool.slot0();
-=======
                 {
                     (, , , bool initialized) = pool.observations((observationIndex + 1) % observationCardinality);
                     if (!initialized) observationCardinality = observationIndex + 1;
                 }
->>>>>>> db54e7c0
 
                 (tickCumulatives[0], ) = observe(
                     pool,
