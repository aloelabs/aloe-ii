--- conflicted
+++ resolved
@@ -287,11 +287,7 @@
 
         (uint256 ante, uint256 nSigma, uint256 pausedUntilTime) = FACTORY.getParameters(UNISWAP_POOL);
 
-<<<<<<< HEAD
         (Prices memory prices, bool isSus) = _getPrices(nSigma, oracleSeed);
-=======
-        (Prices memory prices, bool isSus) = _getPrices(nSigma);
->>>>>>> 872ef86e
         Assets memory assets = _getAssets(positions_, prices, false);
         (uint256 liabilities0, uint256 liabilities1) = _getLiabilities();
 
@@ -300,11 +296,7 @@
             if (liabilities0 + liabilities1 > 0)
                 require(
                     address(this).balance > ante && !isSus && block.timestamp > pausedUntilTime,
-<<<<<<< HEAD
-                    "Aloe: ante or TWAP"
-=======
                     "Aloe: missing ante / sus price"
->>>>>>> 872ef86e
                 );
         }
         if (isSus) FACTORY.pause(UNISWAP_POOL);
@@ -422,7 +414,6 @@
         return positions.read();
     }
 
-<<<<<<< HEAD
     function getPrices(uint40 oracleSeed) public view returns (Prices memory prices) {
         (, uint256 nSigma, ) = FACTORY.getParameters(UNISWAP_POOL);
         (prices, ) = _getPrices(nSigma, oracleSeed);
@@ -433,18 +424,6 @@
         uint256 sigma;
         // compute current price and volatility
         (metric, prices.c, sigma) = ORACLE.consult(UNISWAP_POOL, oracleSeed);
-=======
-    function getPrices() public view returns (Prices memory prices) {
-        (, uint256 nSigma, ) = FACTORY.getParameters(UNISWAP_POOL);
-        (prices, ) = _getPrices(nSigma);
-    }
-
-    function _getPrices(uint256 n) private view returns (Prices memory prices, bool isSus) {
-        uint56 metric;
-        uint256 sigma;
-        // compute current price and volatility
-        (metric, prices.c, sigma) = ORACLE.consult(UNISWAP_POOL);
->>>>>>> 872ef86e
         // compute prices at which solvency will be checked
         (prices.a, prices.b, isSus) = BalanceSheet.computeProbePrices(prices.c, sigma, n, metric);
     }
