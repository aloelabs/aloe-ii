--- conflicted
+++ resolved
@@ -8,11 +8,7 @@
 import {IUniswapV3MintCallback} from "v3-core/contracts/interfaces/callback/IUniswapV3MintCallback.sol";
 import {IUniswapV3Pool} from "v3-core/contracts/interfaces/IUniswapV3Pool.sol";
 
-<<<<<<< HEAD
-import {LiquidationEngine, Assets, Prices} from "./libraries/BalanceSheet.sol";
-=======
 import {BalanceSheet, Assets, Prices} from "./libraries/BalanceSheet.sol";
->>>>>>> fff43f62
 import {FixedPoint96} from "./libraries/FixedPoint96.sol";
 import {LiquidityAmounts} from "./libraries/LiquidityAmounts.sol";
 import {Oracle} from "./libraries/Oracle.sol";
@@ -45,11 +41,8 @@
 
     uint8 public constant B = 3; // TODO: To make this governable, move it into packedSlot
 
-<<<<<<< HEAD
     uint256 public constant ANTE = 0.001 ether; // TODO: To make this governable, move it into packedSlot
 
-=======
->>>>>>> fff43f62
     /// @notice The Uniswap pair in which the vault will manage positions
     IUniswapV3Pool public immutable UNISWAP_POOL;
 
@@ -59,17 +52,10 @@
     /// @notice The second token of the Uniswap pair
     ERC20 public immutable TOKEN1;
 
-<<<<<<< HEAD
-    /// @notice The lender for `TOKEN0`
-    Lender public immutable LENDER0;
-
-    /// @notice The lender for `TOKEN1`
-=======
     /// @notice The lender of `TOKEN0`
     Lender public immutable LENDER0;
 
     /// @notice The lender of `TOKEN1`
->>>>>>> fff43f62
     Lender public immutable LENDER1;
 
     struct PackedSlot {
@@ -104,12 +90,11 @@
     function liquidate(ILiquidator callee, bytes calldata data) external {
         require(!packedSlot.isInCallback);
 
-<<<<<<< HEAD
         Prices memory prices = _getPrices();
         (uint256 liabilities0, uint256 liabilities1) = getLiabilities();
 
         require(
-            !LiquidationEngine.isSolvent(liabilities0, liabilities1, _getAssets(positions.read(), prices, true), prices)
+            !BalanceSheet.isHealthy(liabilities0, liabilities1, _getAssets(positions.read(), prices, true), prices)
         );
 
         uint256 assets0 = TOKEN0.balanceOf(address(this));
@@ -155,24 +140,6 @@
         }
 
         _repay(repayable0, repayable1);
-=======
-        int24[] memory positions_ = positions.read();
-
-        (, int24 currentTick, , , , , ) = UNISWAP_POOL.slot0();
-        (uint256 liabilities0, uint256 liabilities1) = _getLiabilities();
-        Prices memory prices = _getPrices();
-        Assets memory assets = _getAssets(
-            positions_,
-            Uniswap.FeeComputationCache(
-                currentTick,
-                UNISWAP_POOL.feeGrowthGlobal0X128(),
-                UNISWAP_POOL.feeGrowthGlobal1X128()
-            ),
-            prices
-        );
-
-        if (!BalanceSheet.isHealthy(liabilities0, liabilities1, assets, prices)) packedSlot.owner = msg.sender;
->>>>>>> fff43f62
     }
 
     function modify(IManager callee, bytes calldata data, bool[2] calldata allowances) external payable {
@@ -192,32 +159,15 @@
         if (allowances[0]) TOKEN0.safeApprove(address(callee), 1);
         if (allowances[1]) TOKEN1.safeApprove(address(callee), 1);
 
-<<<<<<< HEAD
         Prices memory prices = _getPrices();
         (uint256 liabilities0, uint256 liabilities1) = getLiabilities();
 
         require(
-            LiquidationEngine.isSolvent(liabilities0, liabilities1, _getAssets(positions_, prices, false), prices),
+            BalanceSheet.isHealthy(liabilities0, liabilities1, _getAssets(positions_, prices, false), prices),
             "Aloe: need more margin"
         );
 
         if (liabilities0 + liabilities1 > 0) require(address(this).balance > ANTE, "Aloe: missing ante");
-=======
-        (, int24 currentTick, , , , , ) = UNISWAP_POOL.slot0();
-        (uint256 liabilities0, uint256 liabilities1) = _getLiabilities();
-        Prices memory prices = _getPrices();
-        Assets memory assets = _getAssets(
-            positions_,
-            Uniswap.FeeComputationCache(
-                currentTick,
-                UNISWAP_POOL.feeGrowthGlobal0X128(),
-                UNISWAP_POOL.feeGrowthGlobal1X128()
-            ),
-            prices
-        );
-
-        require(BalanceSheet.isHealthy(liabilities0, liabilities1, assets, prices), "Aloe: need more margin");
->>>>>>> fff43f62
     }
 
     function borrow(uint256 amount0, uint256 amount1, address recipient) external {
@@ -281,7 +231,6 @@
         require(msg.sender == address(UNISWAP_POOL));
         if (amount0 > 0) TOKEN0.safeTransfer(msg.sender, amount0);
         if (amount1 > 0) TOKEN1.safeTransfer(msg.sender, amount1);
-<<<<<<< HEAD
     }
 
     function _getAssets(
@@ -336,8 +285,6 @@
                 assets.fluid1C += amount1;
             }
         }
-=======
->>>>>>> fff43f62
     }
 
     // ⬇️⬇️⬇️⬇️ VIEW FUNCTIONS ⬇️⬇️⬇️⬇️  ------------------------------------------------------------------------------
@@ -352,49 +299,11 @@
 
         // compute prices at which solvency will be checked
         uint160 sqrtMeanPriceX96 = TickMath.getSqrtRatioAtTick(arithmeticMeanTick);
-<<<<<<< HEAD
-        (uint160 a, uint160 b) = LiquidationEngine.computeProbePrices(sqrtMeanPriceX96, sigma, B);
-        prices = Prices(a, b, sqrtMeanPriceX96);
-    }
-
-    function getLiabilities() public view returns (uint256 amount0, uint256 amount1) {
-=======
         (uint160 a, uint160 b) = BalanceSheet.computeProbePrices(sqrtMeanPriceX96, sigma, B);
         prices = Prices(a, b, sqrtMeanPriceX96);
     }
 
-    function _getAssets(
-        int24[] memory positions_,
-        Uniswap.FeeComputationCache memory c1,
-        Prices memory prices
-    ) private view returns (Assets memory assets) {
-        assets.fixed0 = TOKEN0.balanceOf(address(this));
-        assets.fixed1 = TOKEN1.balanceOf(address(this));
-
-        uint256 count = positions_.length;
-        for (uint256 i; i < count; i += 2) {
-            Uniswap.Position memory position = Uniswap.Position(positions_[i], positions_[i + 1]);
-
-            Uniswap.PositionInfo memory info = position.info(UNISWAP_POOL);
-
-            (uint256 temp0, uint256 temp1) = position.fees(UNISWAP_POOL, info, c1);
-            assets.fixed0 += temp0;
-            assets.fixed1 += temp1;
-
-            uint160 lower = TickMath.getSqrtRatioAtTick(position.lower);
-            uint160 upper = TickMath.getSqrtRatioAtTick(position.upper);
-
-            assets.fluid1A += LiquidityAmounts.getValueOfLiquidity(prices.a, lower, upper, info.liquidity);
-            assets.fluid1B += LiquidityAmounts.getValueOfLiquidity(prices.b, lower, upper, info.liquidity);
-
-            (temp0, temp1) = LiquidityAmounts.getAmountsForLiquidity(prices.c, lower, upper, info.liquidity);
-            assets.fluid0C += temp0;
-            assets.fluid1C += temp1;
-        }
-    }
-
-    function _getLiabilities() private view returns (uint256 amount0, uint256 amount1) {
->>>>>>> fff43f62
+    function getLiabilities() public view returns (uint256 amount0, uint256 amount1) {
         amount0 = LENDER0.borrowBalanceStored(address(this));
         amount1 = LENDER1.borrowBalanceStored(address(this));
     }
