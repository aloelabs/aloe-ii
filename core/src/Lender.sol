// SPDX-License-Identifier: AGPL-3.0-only
pragma solidity 0.8.17;

import {FixedPointMathLib} from "solmate/utils/FixedPointMathLib.sol";
import {ERC20, SafeTransferLib} from "solmate/utils/SafeTransferLib.sol";
import {SafeCastLib} from "solmate/utils/SafeCastLib.sol";

import {BORROWS_SCALER, ONE, MIN_RESERVE_FACTOR, MAX_RESERVE_FACTOR} from "./libraries/constants/Constants.sol";
import {Q112} from "./libraries/constants/Q.sol";
import {Rewards} from "./libraries/Rewards.sol";

import {Ledger} from "./Ledger.sol";
import {IRateModel} from "./RateModel.sol";

interface IFlashBorrower {
    function onFlashLoan(address initiator, uint256 amount, bytes calldata data) external;
}

/// @title Lender
/// @author Aloe Labs, Inc.
/// @dev "Test everything; hold fast what is good." - 1 Thessalonians 5:21
contract Lender is Ledger {
    using FixedPointMathLib for uint256;
    using SafeCastLib for uint256;
    using SafeTransferLib for ERC20;

    event Approval(address indexed owner, address indexed spender, uint256 amount);

    event Transfer(address indexed from, address indexed to, uint256 amount);

    event Deposit(address indexed caller, address indexed owner, uint256 assets, uint256 shares);

    event Withdraw(
        address indexed caller,
        address indexed receiver,
        address indexed owner,
        uint256 assets,
        uint256 shares
    );

    event Borrow(address indexed caller, address indexed recipient, uint256 amount, uint256 units);

    event Repay(address indexed caller, address indexed beneficiary, uint256 amount, uint256 units);

    event CreditCourier(uint32 indexed id, address indexed account);

    /*//////////////////////////////////////////////////////////////
                       CONSTRUCTOR & INITIALIZER
    //////////////////////////////////////////////////////////////*/

    constructor(address reserve) Ledger(reserve) {}

    function initialize(IRateModel rateModel_, uint8 reserveFactor_) external {
        require(borrowIndex == 0);
        borrowIndex = uint72(ONE);
        lastAccrualTime = uint32(block.timestamp);

        initialDomainSeparator = _computeDomainSeparator();
        initialChainId = block.chainid;

        rateModel = rateModel_;
        require(MIN_RESERVE_FACTOR <= reserveFactor_ && reserveFactor_ <= MAX_RESERVE_FACTOR);
        reserveFactor = reserveFactor_;
    }

    // TODO: governance-only functions for:
    // - depositing/withdrawing the rewards token
    // - setting the rewards rate
    // - setting reserve factor and rate model

    function whitelist(address borrower) external {
        // Requirements:
        // - `msg.sender == FACTORY` so that only the factory can whitelist borrowers
        // - `borrows[borrower] == 0` ensures we don't accidentally erase debt
        require(msg.sender == address(FACTORY) && borrows[borrower] == 0);

        // `borrow` and `repay` have to read the `borrows` mapping anyway, so setting this to 1
        // allows them to efficiently check whether a given borrower is whitelisted. This extra
        // unit of debt won't accrue interest or impact solvency calculations.
        borrows[borrower] = 1;
    }

    /*//////////////////////////////////////////////////////////////
<<<<<<< HEAD
                                REWARDS
    //////////////////////////////////////////////////////////////*/
=======
                               REFERRALS
    //////////////////////////////////////////////////////////////*/

    function creditCourier(uint32 id, address account) external {
        // Callers are free to set their own courier, but they need permission to mess with others'
        require(msg.sender == account || allowance[account][msg.sender] != 0);

        // Prevent `RESERVE` from having a courier, since its principle wouldn't be tracked properly
        require(account != RESERVE);

        // Payout logic can't handle self-reference, so don't let accounts credit themselves
        (address courier, uint16 cut) = FACTORY.couriers(id);
        require(cut != 0 && courier != account);
>>>>>>> 29938c89

    function claimRewards(address owner) external returns (uint112 earned) {
        // All claims are made through the `FACTORY`
        require(msg.sender == address(FACTORY));

        (Rewards.Storage storage s, uint144 a) = Rewards.load();
        earned = Rewards.claim(s, a, owner, balanceOf(owner));
    }

    /*//////////////////////////////////////////////////////////////
                                REWARDS
    //////////////////////////////////////////////////////////////*/

    function claimRewards(address owner) external returns (uint112 earned) {
        // All claims are made through the `FACTORY`
        require(msg.sender == address(FACTORY));

        (Rewards.Storage storage s, uint144 a) = Rewards.load();
        earned = Rewards.claim(s, a, owner, balanceOf(owner));
    }

    /*//////////////////////////////////////////////////////////////
                        DEPOSIT/WITHDRAWAL LOGIC
    //////////////////////////////////////////////////////////////*/

<<<<<<< HEAD
    function deposit(uint256 amount, address beneficiary, uint32 courierId) public returns (uint256 shares) {
        if (courierId != 0) {
            (address courier, uint16 cut) = FACTORY.couriers(courierId);

            require(
                // Callers are free to set their own courier, but they need permission to mess with others'
                (msg.sender == beneficiary || allowance[beneficiary][msg.sender] != 0) &&
                    // Prevent `RESERVE` from having a courier, since its principle wouldn't be tracked properly
                    (beneficiary != RESERVE) &&
                    // Payout logic can't handle self-reference, so don't let accounts credit themselves
                    (beneficiary != courier) &&
                    // Make sure `cut` has been set
                    (cut != 0),
                "Aloe: courier"
            );
        }

=======
    function deposit(uint256 amount, address beneficiary) public returns (uint256 shares) {
>>>>>>> 29938c89
        // Accrue interest and update reserves
        (Cache memory cache, uint256 inventory) = _load();

        // Convert `amount` to `shares`
        shares = _convertToShares(amount, inventory, cache.totalSupply, /* roundUp: */ false);
        require(shares != 0, "Aloe: zero impact");

        // Mint shares, track rewards, and (if applicable) handle courier accounting
<<<<<<< HEAD
        cache.totalSupply = _mint(beneficiary, shares, amount, cache.totalSupply, courierId);
=======
        cache.totalSupply = _mint(beneficiary, shares, amount, cache.totalSupply);
>>>>>>> 29938c89
        // Assume tokens are transferred
        cache.lastBalance += amount;

        // Save state to storage (thus far, only mappings have been updated, so we must address everything else)
        _save(cache, /* didChangeBorrowBase: */ false);

        // Ensure tokens are transferred
        ERC20 asset_ = asset();
        bool didPrepay = cache.lastBalance <= asset_.balanceOf(address(this));
        if (!didPrepay) {
            asset_.safeTransferFrom(msg.sender, address(this), amount);
        }

        emit Deposit(msg.sender, beneficiary, amount, shares);
    }

    function deposit(uint256 amount, address beneficiary) external returns (uint256 shares) {
        shares = deposit(amount, beneficiary, 0);
    }

    function mint(uint256 shares, address beneficiary) external returns (uint256 amount) {
        amount = previewMint(shares);
        deposit(amount, beneficiary, 0);
    }

    function redeem(uint256 shares, address recipient, address owner) public returns (uint256 amount) {
        if (msg.sender != owner) {
            uint256 allowed = allowance[owner][msg.sender];
            if (allowed != type(uint256).max) allowance[owner][msg.sender] = allowed - shares;
        }

        // Accrue interest and update reserves
        (Cache memory cache, uint256 inventory) = _load();

        // Convert `shares` to `amount`
        amount = _convertToAssets(shares, inventory, cache.totalSupply, /* roundUp: */ false);
        require(amount != 0, "Aloe: zero impact");

        // Burn shares, track rewards, and (if applicable) handle courier accounting
        cache.totalSupply = _burn(owner, shares, inventory, cache.totalSupply);
        // Assume tokens are transferred
        cache.lastBalance -= amount;

        // Save state to storage (thus far, only mappings have been updated, so we must address everything else)
        _save(cache, /* didChangeBorrowBase: */ false);

        // Transfer tokens
        asset().safeTransfer(recipient, amount);

        emit Withdraw(msg.sender, recipient, owner, amount, shares);
    }

    function withdraw(uint256 amount, address recipient, address owner) external returns (uint256 shares) {
        shares = previewWithdraw(amount);
        redeem(shares, recipient, owner);
    }

    /*//////////////////////////////////////////////////////////////
                           BORROW/REPAY LOGIC
    //////////////////////////////////////////////////////////////*/

    function borrow(uint256 amount, address recipient) external returns (uint256 units) {
        uint256 b = borrows[msg.sender];
        require(b != 0, "Aloe: not a borrower");

        // Accrue interest and update reserves
        (Cache memory cache, ) = _load();

        // Convert `amount` to `units`
        units = amount.mulDivUp(BORROWS_SCALER, cache.borrowIndex);

        // Track borrows
        cache.borrowBase += units;
        borrows[msg.sender] = b + units;
        // Assume tokens are transferred
        cache.lastBalance -= amount;

        // Save state to storage (thus far, only mappings have been updated, so we must address everything else)
        _save(cache, /* didChangeBorrowBase: */ true);

        // Transfer tokens
        asset().safeTransfer(recipient, amount);

        emit Borrow(msg.sender, recipient, amount, units);
    }

    function repay(uint256 amount, address beneficiary) external returns (uint256 units) {
        uint256 b = borrows[beneficiary];

        // Accrue interest and update reserves
        (Cache memory cache, ) = _load();

        unchecked {
            // Convert `amount` to `units`
            units = (amount * BORROWS_SCALER) / cache.borrowIndex;
            require(units < b, "Aloe: repay too much");

            // Track borrows
            borrows[beneficiary] = b - units;
            cache.borrowBase -= units;
        }
        // Assume tokens are transferred
        cache.lastBalance += amount;

        // Save state to storage (thus far, only mappings have been updated, so we must address everything else)
        _save(cache, /* didChangeBorrowBase: */ true);

        // Ensure tokens are transferred
        require(cache.lastBalance <= asset().balanceOf(address(this)), "Aloe: insufficient pre-pay");

        emit Repay(msg.sender, beneficiary, amount, units);
    }

    /// @dev Reentrancy guard is critical here! Without it, one could use a flash loan to repay a normal loan.
    function flash(uint256 amount, IFlashBorrower to, bytes calldata data) external {
        // Guard against reentrancy
        uint32 lastAccrualTime_ = lastAccrualTime;
        require(lastAccrualTime_ != 0, "Aloe: locked");
        lastAccrualTime = 0;

        ERC20 asset_ = asset();

        uint256 balance = asset_.balanceOf(address(this));
        asset_.safeTransfer(address(to), amount);
        to.onFlashLoan(msg.sender, amount, data);
        require(balance <= asset_.balanceOf(address(this)), "Aloe: insufficient pre-pay");

        lastAccrualTime = lastAccrualTime_;
    }

    function accrueInterest() external returns (uint72) {
        (Cache memory cache, ) = _load();
        _save(cache, /* didChangeBorrowBase: */ false);
        return uint72(cache.borrowIndex);
    }

    /*//////////////////////////////////////////////////////////////
                               ERC20 LOGIC
    //////////////////////////////////////////////////////////////*/

    function approve(address spender, uint256 shares) external returns (bool) {
        allowance[msg.sender][spender] = shares;

        emit Approval(msg.sender, spender, shares);

        return true;
    }

    function transfer(address to, uint256 shares) external returns (bool) {
        _transfer(msg.sender, to, shares);

        return true;
    }

    function transferFrom(address from, address to, uint256 shares) external returns (bool) {
        uint256 allowed = allowance[from][msg.sender];
        if (allowed != type(uint256).max) allowance[from][msg.sender] = allowed - shares;

        _transfer(from, to, shares);

        return true;
    }

    /*//////////////////////////////////////////////////////////////
                             ERC2612 LOGIC
    //////////////////////////////////////////////////////////////*/

    function permit(
        address owner,
        address spender,
        uint256 value,
        uint256 deadline,
        uint8 v,
        bytes32 r,
        bytes32 s
    ) external {
        require(deadline >= block.timestamp, "Aloe: permit expired");

        // Unchecked because the only math done is incrementing
        // the owner's nonce which cannot realistically overflow.
        unchecked {
            address recoveredAddress = ecrecover(
                keccak256(
                    abi.encodePacked(
                        "\x19\x01",
                        DOMAIN_SEPARATOR(),
                        keccak256(
                            abi.encode(
                                keccak256(
                                    "Permit(address owner,address spender,uint256 value,uint256 nonce,uint256 deadline)"
                                ),
                                owner,
                                spender,
                                value,
                                nonces[owner]++,
                                deadline
                            )
                        )
                    )
                ),
                v,
                r,
                s
            );

            require(recoveredAddress != address(0) && recoveredAddress == owner, "Aloe: permit invalid");

            allowance[recoveredAddress][spender] = value;
        }

        emit Approval(owner, spender, value);
    }

    /*//////////////////////////////////////////////////////////////
                                HELPERS
    //////////////////////////////////////////////////////////////*/

    function _transfer(address from, address to, uint256 shares) private {
        (Rewards.Storage storage s, uint144 a) = Rewards.load();

        unchecked {
            // From most to least significant...
            // -------------------------------
            // | courier id       | 32 bits  |
            // | user's principle | 112 bits |
            // | user's balance   | 112 bits |
            // -------------------------------
            uint256 data;

            data = balances[from];
            require(data >> 224 == 0 && shares <= data % Q112);
            balances[from] = data - shares;

            Rewards.updateUserState(s, a, from, data % Q112);

            data = balances[to];
            require(data >> 224 == 0);
            balances[to] = data + shares;

            Rewards.updateUserState(s, a, to, data % Q112);
        }

        emit Transfer(from, to, shares);
    }

    /// @dev Make sure to do something with the return value, `newTotalSupply`!
    function _mint(
        address to,
        uint256 shares,
        uint256 amount,
        uint256 totalSupply_,
        uint32 courierId
    ) private returns (uint256 newTotalSupply) {
        // Need to compute `newTotalSupply` with checked math to avoid overflow
        newTotalSupply = totalSupply_ + shares;

        unchecked {
            // From most to least significant...
            // -------------------------------
            // | courier id       | 32 bits  |
            // | user's principle | 112 bits |
            // | user's balance   | 112 bits |
            // -------------------------------
            uint256 data = balances[to];

            // Get rewards accounting out of the way
            (Rewards.Storage storage s, uint144 a) = Rewards.load();
            Rewards.updatePoolState(s, a, newTotalSupply);
            Rewards.updateUserState(s, a, to, data % Q112);

            // Only set courier if balance is 0. Otherwise previous courier may be cheated out of fees.
            if (data % Q112 == 0) {
                data = uint256(courierId) << 224;
                emit CreditCourier(courierId, to);
            }

            // Keep track of principle iff `to` has a courier
            if (data >> 224 != 0) {
                require(amount + ((data >> 112) % Q112) < Q112);
                data += amount << 112;
            }

            // Keep track of balance regardless of courier.
            // Since `totalSupply` fits in uint112, the user's balance will too. No need to check here.
            balances[to] = data + shares;
        }

        emit Transfer(address(0), to, shares);
    }

    /// @dev Make sure to do something with the return value, `newTotalSupply`!
    function _burn(
        address from,
        uint256 shares,
        uint256 inventory,
        uint256 totalSupply_
    ) private returns (uint256 newTotalSupply) {
        unchecked {
            // Can compute `newTotalSupply` with unchecked math since other checks cover underflow
            newTotalSupply = totalSupply_ - shares;

            // From most to least significant...
            // -------------------------------
            // | courier id       | 32 bits  |
            // | user's principle | 112 bits |
            // | user's balance   | 112 bits |
            // -------------------------------
            uint256 data = balances[from];
            uint256 balance = data % Q112;

            // Get rewards accounting out of the way
            (Rewards.Storage storage s, uint144 a) = Rewards.load();
            Rewards.updatePoolState(s, a, newTotalSupply);
            Rewards.updateUserState(s, a, from, balance);

            uint32 id = uint32(data >> 224);
            if (id != 0) {
                uint256 principleAssets = (data >> 112) % Q112;
                uint256 principleShares = principleAssets.mulDivUp(totalSupply_, inventory);

                if (balance > principleShares) {
                    (address courier, uint16 cut) = FACTORY.couriers(id);

                    // Compute total fee owed to courier. Take it out of balance so that
                    // comparison is correct later on (`shares <= balance`)
                    uint256 fee = ((balance - principleShares) * cut) / 10_000;
                    balance -= fee;

                    // Compute portion of fee to pay out during this burn.
                    fee = (fee * shares) / balance;

                    // Send `fee` from `from` to `courier.wallet`.
                    // NOTE: We skip principle update on courier, so if couriers credit
                    // each other, 100% of `fee` is treated as profit and will pass through
                    // to the next courier.
                    // NOTE: We skip rewards update on the courier. This means accounting isn't
                    // accurate for them, so they *should not* be allowed to claim rewards. This
                    // slightly reduces the effective overall rewards rate.
                    data -= fee;
                    balances[courier] += fee;
                    emit Transfer(from, courier, fee);
                }

                // Update principle
                data -= ((principleAssets * shares) / balance) << 112;
            }

            require(shares <= balance);
            balances[from] = data - shares;
        }

        emit Transfer(from, address(0), shares);
    }

    function _load() private returns (Cache memory cache, uint256 inventory) {
        cache = Cache(totalSupply, lastBalance, lastAccrualTime, borrowBase, borrowIndex);
        // Guard against reentrancy
        require(cache.lastAccrualTime != 0, "Aloe: locked");

        // Accrue interest (only in memory)
        uint256 newTotalSupply;
        (cache, inventory, newTotalSupply) = _previewInterest(cache);

        // Update reserves (new `totalSupply` is only in memory, but `balanceOf` is updated in storage)
        if (newTotalSupply > cache.totalSupply) {
            cache.totalSupply = _mint(RESERVE, newTotalSupply - cache.totalSupply, 0, cache.totalSupply, 0);
        }
    }

    function _save(Cache memory cache, bool didChangeBorrowBase) private {
        // `cache.lastAccrualTime == 0` implies that `cache.borrowIndex` was updated
        if (cache.lastAccrualTime == 0 || didChangeBorrowBase) {
            borrowBase = cache.borrowBase.safeCastTo184();
            borrowIndex = cache.borrowIndex.safeCastTo72();
        }

        totalSupply = cache.totalSupply.safeCastTo112();
        lastBalance = cache.lastBalance.safeCastTo112();
        lastAccrualTime = uint32(block.timestamp); // Disables reentrancy guard if there was one
    }
}<|MERGE_RESOLUTION|>--- conflicted
+++ resolved
@@ -81,24 +81,8 @@
     }
 
     /*//////////////////////////////////////////////////////////////
-<<<<<<< HEAD
                                 REWARDS
     //////////////////////////////////////////////////////////////*/
-=======
-                               REFERRALS
-    //////////////////////////////////////////////////////////////*/
-
-    function creditCourier(uint32 id, address account) external {
-        // Callers are free to set their own courier, but they need permission to mess with others'
-        require(msg.sender == account || allowance[account][msg.sender] != 0);
-
-        // Prevent `RESERVE` from having a courier, since its principle wouldn't be tracked properly
-        require(account != RESERVE);
-
-        // Payout logic can't handle self-reference, so don't let accounts credit themselves
-        (address courier, uint16 cut) = FACTORY.couriers(id);
-        require(cut != 0 && courier != account);
->>>>>>> 29938c89
 
     function claimRewards(address owner) external returns (uint112 earned) {
         // All claims are made through the `FACTORY`
@@ -124,7 +108,6 @@
                         DEPOSIT/WITHDRAWAL LOGIC
     //////////////////////////////////////////////////////////////*/
 
-<<<<<<< HEAD
     function deposit(uint256 amount, address beneficiary, uint32 courierId) public returns (uint256 shares) {
         if (courierId != 0) {
             (address courier, uint16 cut) = FACTORY.couriers(courierId);
@@ -142,9 +125,6 @@
             );
         }
 
-=======
-    function deposit(uint256 amount, address beneficiary) public returns (uint256 shares) {
->>>>>>> 29938c89
         // Accrue interest and update reserves
         (Cache memory cache, uint256 inventory) = _load();
 
@@ -153,11 +133,7 @@
         require(shares != 0, "Aloe: zero impact");
 
         // Mint shares, track rewards, and (if applicable) handle courier accounting
-<<<<<<< HEAD
         cache.totalSupply = _mint(beneficiary, shares, amount, cache.totalSupply, courierId);
-=======
-        cache.totalSupply = _mint(beneficiary, shares, amount, cache.totalSupply);
->>>>>>> 29938c89
         // Assume tokens are transferred
         cache.lastBalance += amount;
 
